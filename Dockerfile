--- conflicted
+++ resolved
@@ -1,8 +1,3 @@
-<<<<<<< HEAD
-FROM opendatacube/datacube-jupyter:latest
-
-USER root
-=======
 FROM opendatacube/jupyter
 
 USER root
@@ -10,12 +5,7 @@
 RUN pip3 install matplotlib click scikit-image pep8
 
 USER $NB_UID
->>>>>>> add2dc9e
 
-# Get more dependencies
-RUN pip3 install \
-    scikit-image \
-    && rm -rf $HOME/.cache/pip
+WORKDIR /notebooks
 
-# Switch back to unprivileged user
-USER $NB_UID+CMD jupyter notebook